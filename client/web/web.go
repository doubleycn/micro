// Package web is a web dashboard
package web

import (
	"context"
	"encoding/json"
	"fmt"
	"html/template"
	"net/http"
	"net/http/httputil"
	"os"
	"sort"
	"strings"
	"sync"
	"time"

	"github.com/go-acme/lego/v3/providers/dns/cloudflare"
	"github.com/gorilla/mux"
	"github.com/micro/cli/v2"
	"github.com/micro/go-micro/v2"
	res "github.com/micro/go-micro/v2/api/resolver"
	"github.com/micro/go-micro/v2/api/resolver/subdomain"
	"github.com/micro/go-micro/v2/api/server"
	"github.com/micro/go-micro/v2/api/server/acme"
	"github.com/micro/go-micro/v2/api/server/acme/autocert"
	"github.com/micro/go-micro/v2/api/server/acme/certmagic"
	"github.com/micro/go-micro/v2/api/server/cors"
	httpapi "github.com/micro/go-micro/v2/api/server/http"
	"github.com/micro/go-micro/v2/auth"
	log "github.com/micro/go-micro/v2/logger"
	"github.com/micro/go-micro/v2/registry"
	"github.com/micro/go-micro/v2/sync/memory"
	apiAuth "github.com/micro/micro/v2/client/api/auth"
	inauth "github.com/micro/micro/v2/internal/auth"
	"github.com/micro/micro/v2/internal/handler"
	"github.com/micro/micro/v2/internal/helper"
	"github.com/micro/micro/v2/internal/resolver/web"
	"github.com/micro/micro/v2/internal/stats"
	"github.com/micro/micro/v2/plugin"
	"github.com/serenize/snaker"
	"golang.org/x/net/publicsuffix"
)

//Meta Fields of micro web
var (
	// Default server name
	Name = "go.micro.web"
	// Default address to bind to
	Address = ":8082"
	// The namespace to serve
	// Example:
	// Namespace + /[Service]/foo/bar
	// Host: Namespace.Service Endpoint: /foo/bar
	Namespace = "go.micro"
	Type      = "web"
	Resolver  = "path"
	// Base path sent to web service.
	// This is stripped from the request path
	// Allows the web service to define absolute paths
	BasePathHeader        = "X-Micro-Web-Base-Path"
	statsURL              string
	loginURL              string
	ACMEProvider          = "autocert"
	ACMEChallengeProvider = "cloudflare"
	ACMECA                = acme.LetsEncryptProductionCA

	// Host name the web dashboard is served on
	Host, _ = os.Hostname()
)

type srv struct {
	*mux.Router
	// registry we use
	registry registry.Registry
	// the resolver
<<<<<<< HEAD
	resolver res.Resolver
	// the namespace resolver
	nsResolver *namespace.Resolver
=======
	resolver *web.Resolver
>>>>>>> 0155d769
	// the proxy server
	prx *proxy
	// auth service
	auth auth.Auth
}

type reg struct {
	registry.Registry

	sync.RWMutex
	lastPull time.Time
	services []*registry.Service
}

// ServeHTTP serves the web dashboard and proxies where appropriate
func (s *srv) ServeHTTP(w http.ResponseWriter, r *http.Request) {
	// set defaults on the request
	if len(r.URL.Host) == 0 {
		r.URL.Host = r.Host
	}
	if len(r.URL.Scheme) == 0 {
		r.URL.Scheme = "http"
	}

	// the auth wrapper will resolve the route so it can verify the callers access. To prevent the
	// resolution happening twice, we'll check to see if the endpont was set in the context before
	// trying to resolve it ourselves. if an endpoint was found, we'll proxy to it.
	if _, ok := (r.Context().Value(res.Endpoint{})).(*res.Endpoint); ok {
		s.prx.ServeHTTP(w, r)
		return
	}

	// no endpoint was set in the context, so we'll look it up. If the router returns an error we will
	// send the request to the mux which will render the web dashboard.
	endpoint, err := s.resolver.Resolve(r)
	if err != nil {
		s.Router.ServeHTTP(w, r)
		return
	}

	// set the endpoint in the request context and then proxy to that endpoint
	*r = *r.Clone(context.WithValue(r.Context(), res.Endpoint{}, endpoint))
	s.prx.ServeHTTP(w, r)
}

// proxy is a http reverse proxy
func (s *srv) proxy() *proxy {
	director := func(r *http.Request) {
		// the endpoint would have been set by either the auth wrapper or by the servers ServeHTTP method
		// which invokes the proxy. If no endpoint is found, the router couldn't resolve the endpoint
		// and the mux didn't match any routes.
		endpoint, ok := (r.Context().Value(res.Endpoint{})).(*res.Endpoint)
		if !ok {
			r.URL.Path = "/404"
			return
		}

		// rewrite the request to go to this endpoint
		r.Header.Set(BasePathHeader, "/"+endpoint.Name)
		r.URL.Host = endpoint.Host
		r.URL.Path = endpoint.Path
		r.URL.Scheme = "http"
		r.Host = r.URL.Host
	}

	return &proxy{
		Router:   &httputil.ReverseProxy{Director: director},
		Director: director,
	}
}

func format(v *registry.Value) string {
	if v == nil || len(v.Values) == 0 {
		return "{}"
	}
	var f []string
	for _, k := range v.Values {
		f = append(f, formatEndpoint(k, 0))
	}
	return fmt.Sprintf("{\n%s}", strings.Join(f, ""))
}

func formatEndpoint(v *registry.Value, r int) string {
	// default format is tabbed plus the value plus new line
	fparts := []string{"", "%s %s", "\n"}
	for i := 0; i < r+1; i++ {
		fparts[0] += "\t"
	}
	// its just a primitive of sorts so return
	if len(v.Values) == 0 {
		return fmt.Sprintf(strings.Join(fparts, ""), snaker.CamelToSnake(v.Name), v.Type)
	}

	// this thing has more things, it's complex
	fparts[1] += " {"

	vals := []interface{}{snaker.CamelToSnake(v.Name), v.Type}

	for _, val := range v.Values {
		fparts = append(fparts, "%s")
		vals = append(vals, formatEndpoint(val, r+1))
	}

	// at the end
	l := len(fparts) - 1
	for i := 0; i < r+1; i++ {
		fparts[l] += "\t"
	}
	fparts = append(fparts, "}\n")

	return fmt.Sprintf(strings.Join(fparts, ""), vals...)
}

func faviconHandler(w http.ResponseWriter, r *http.Request) {
	return
}

func (s *srv) notFoundHandler(w http.ResponseWriter, r *http.Request) {
	w.WriteHeader(http.StatusNotFound)
	s.render(w, r, notFoundTemplate, nil)
}

func (s *srv) indexHandler(w http.ResponseWriter, r *http.Request) {
	cors.SetHeaders(w, r)

	if r.Method == "OPTIONS" {
		return
	}

	services, err := s.registry.ListServices(registry.ListDomain(registry.WildcardDomain))
	if err != nil {
		log.Errorf("Error listing services: %v", err)
	}

	type webService struct {
		Name string
		Link string
		Icon string // TODO: lookup icon
	}

	// if the resolver is subdomain, we will need the domain
	domain, _ := publicsuffix.EffectiveTLDPlusOne(r.URL.Hostname())

	prefix := Namespace + "." + Type + "."

	var webServices []webService
	for _, srv := range services {
		if !strings.HasPrefix(srv.Name, prefix) {
			continue
		}

		name := strings.TrimPrefix(srv.Name, prefix)

		link := fmt.Sprintf("/%v/", name)
		if Resolver == "subdomain" && len(domain) > 0 {
			link = fmt.Sprintf("https://%v.%v", name, domain)
		}

		// in the case of 3 letter things e.g m3o convert to M3O
		if len(name) <= 3 && strings.ContainsAny(name, "012345789") {
			name = strings.ToUpper(name)
		}

		webServices = append(webServices, webService{Name: name, Link: link})
	}

	sort.Slice(webServices, func(i, j int) bool { return webServices[i].Name < webServices[j].Name })

	type templateData struct {
		HasWebServices bool
		WebServices    []webService
	}

	data := templateData{len(webServices) > 0, webServices}
	s.render(w, r, indexTemplate, data)
}

func (s *srv) registryHandler(w http.ResponseWriter, r *http.Request) {
	vars := mux.Vars(r)
	svc := vars["name"]

	if len(svc) > 0 {
		sv, err := s.registry.GetService(svc, registry.GetDomain(registry.WildcardDomain))
		if err != nil {
			http.Error(w, "Error occurred:"+err.Error(), 500)
			return
		}

		if len(sv) == 0 {
			http.Error(w, "Not found", 404)
			return
		}

		if r.Header.Get("Content-Type") == "application/json" {
			b, err := json.Marshal(map[string]interface{}{
				"services": s,
			})
			if err != nil {
				http.Error(w, "Error occurred:"+err.Error(), 500)
				return
			}
			w.Header().Set("Content-Type", "application/json")
			w.Write(b)
			return
		}

		s.render(w, r, serviceTemplate, sv)
		return
	}

	services, err := s.registry.ListServices(registry.ListDomain(registry.WildcardDomain))
	if err != nil {
		log.Errorf("Error listing services: %v", err)
	}

	sort.Sort(sortedServices{services})

	if r.Header.Get("Content-Type") == "application/json" {
		b, err := json.Marshal(map[string]interface{}{
			"services": services,
		})
		if err != nil {
			http.Error(w, "Error occurred:"+err.Error(), 500)
			return
		}
		w.Header().Set("Content-Type", "application/json")
		w.Write(b)
		return
	}

	s.render(w, r, registryTemplate, services)
}

func (s *srv) callHandler(w http.ResponseWriter, r *http.Request) {
	services, err := s.registry.ListServices(registry.ListDomain(registry.WildcardDomain))
	if err != nil {
		log.Errorf("Error listing services: %v", err)
	}

	sort.Sort(sortedServices{services})

	serviceMap := make(map[string][]*registry.Endpoint)
	for _, service := range services {
		if len(service.Endpoints) > 0 {
			serviceMap[service.Name] = service.Endpoints
			continue
		}
		// lookup the endpoints otherwise
		s, err := s.registry.GetService(service.Name, registry.GetDomain(registry.WildcardDomain))
		if err != nil {
			continue
		}
		if len(s) == 0 {
			continue
		}
		serviceMap[service.Name] = s[0].Endpoints
	}

	if r.Header.Get("Content-Type") == "application/json" {
		b, err := json.Marshal(map[string]interface{}{
			"services": services,
		})
		if err != nil {
			http.Error(w, "Error occurred:"+err.Error(), 500)
			return
		}
		w.Header().Set("Content-Type", "application/json")
		w.Write(b)
		return
	}

	s.render(w, r, callTemplate, serviceMap)
}

func (s *srv) render(w http.ResponseWriter, r *http.Request, tmpl string, data interface{}) {
	t, err := template.New("template").Funcs(template.FuncMap{
		"format": format,
		"Title":  strings.Title,
		"First": func(s string) string {
			if len(s) == 0 {
				return s
			}
			return strings.Title(string(s[0]))
		},
	}).Parse(layoutTemplate)
	if err != nil {
		http.Error(w, "Error occurred:"+err.Error(), 500)
		return
	}
	t, err = t.Parse(tmpl)
	if err != nil {
		http.Error(w, "Error occurred:"+err.Error(), 500)
		return
	}

	// If the user is logged in, render Account instead of Login
	loginTitle := "Login"
	user := ""

	if c, err := r.Cookie(inauth.TokenCookieName); err == nil && c != nil {
		token := strings.TrimPrefix(c.Value, inauth.TokenCookieName+"=")
		if acc, err := s.auth.Inspect(token); err == nil {
			loginTitle = "Account"
			user = acc.ID
		}
	}

	if err := t.ExecuteTemplate(w, "layout", map[string]interface{}{
		"LoginTitle": loginTitle,
		"LoginURL":   loginURL,
		"StatsURL":   statsURL,
		"Results":    data,
		"User":       user,
	}); err != nil {
		http.Error(w, "Error occurred:"+err.Error(), 500)
	}
}

func Run(ctx *cli.Context, srvOpts ...micro.Option) {
	log.Init(log.WithFields(map[string]interface{}{"service": "web"}))

	if len(ctx.String("server_name")) > 0 {
		Name = ctx.String("server_name")
	}
	if len(ctx.String("address")) > 0 {
		Address = ctx.String("address")
	}
	if len(ctx.String("resolver")) > 0 {
		Resolver = ctx.String("resolver")
	}
	if len(ctx.String("type")) > 0 {
		Type = ctx.String("type")
	}
	if len(ctx.String("namespace")) > 0 {
		// remove the service type from the namespace to allow for
		// backwards compatability
		Namespace = strings.TrimSuffix(ctx.String("namespace"), "."+Type)
	}

	// Init plugins
	for _, p := range Plugins() {
		p.Init(ctx)
	}

	// service opts
	srvOpts = append(srvOpts, micro.Name(Name))

	// Initialize Server
	service := micro.NewService(srvOpts...)

	// Setup the web resolver
	var resolver res.Resolver
	resolver = &web.Resolver{
		Router: service.Options().Router,
		Options: res.NewOptions(res.WithServicePrefix(
			Namespace + "." + Type,
		)),
	}
	if Resolver == "subdomain" {
		resolver = subdomain.NewResolver(resolver)
	}

	s := &srv{
		Router: mux.NewRouter(),
		registry: &reg{
			Registry: service.Options().Registry,
		},
		resolver: resolver,
		auth:     service.Options().Auth,
	}

	var h http.Handler
	// set as the server
	h = s

	if ctx.Bool("enable_stats") {
		statsURL = "/stats"
		st := stats.New()
		s.HandleFunc("/stats", st.StatsHandler)
		h = st.ServeHTTP(s)
		st.Start()
		defer st.Stop()
	}

	// create the proxy
	p := s.proxy()

	// the web handler itself
	s.HandleFunc("/favicon.ico", faviconHandler)
	s.HandleFunc("/404", s.notFoundHandler)
	s.HandleFunc("/client", s.callHandler)
	s.HandleFunc("/services", s.registryHandler)
	s.HandleFunc("/service/{name}", s.registryHandler)
	s.HandleFunc("/rpc", handler.RPC)
	s.PathPrefix("/{service:[a-zA-Z0-9]+}").Handler(p)
	s.HandleFunc("/", s.indexHandler)

	// insert the proxy
	s.prx = p

	var opts []server.Option

	if len(ctx.String("acme_provider")) > 0 {
		ACMEProvider = ctx.String("acme_provider")
	}
	if ctx.Bool("enable_acme") {
		hosts := helper.ACMEHosts(ctx)
		opts = append(opts, server.EnableACME(true))
		opts = append(opts, server.ACMEHosts(hosts...))
		switch ACMEProvider {
		case "autocert":
			opts = append(opts, server.ACMEProvider(autocert.NewProvider()))
		case "certmagic":
			// TODO: support multiple providers in internal/acme as a map
			if ACMEChallengeProvider != "cloudflare" {
				log.Fatal("The only implemented DNS challenge provider is cloudflare")
			}

			apiToken := os.Getenv("CF_API_TOKEN")
			if len(apiToken) == 0 {
				log.Fatal("env variables CF_API_TOKEN and CF_ACCOUNT_ID must be set")
			}

			// create the store
			storage := certmagic.NewStorage(
				memory.NewSync(),
				service.Options().Store,
			)

			config := cloudflare.NewDefaultConfig()
			config.AuthToken = apiToken
			config.ZoneToken = apiToken
			challengeProvider, err := cloudflare.NewDNSProviderConfig(config)
			if err != nil {
				log.Fatal(err.Error())
			}

			opts = append(opts,
				server.ACMEProvider(
					certmagic.NewProvider(
						acme.AcceptToS(true),
						acme.CA(ACMECA),
						acme.Cache(storage),
						acme.ChallengeProvider(challengeProvider),
						acme.OnDemand(false),
					),
				),
			)
		default:
			log.Fatalf("%s is not a valid ACME provider\n", ACMEProvider)
		}
	} else if ctx.Bool("enable_tls") {
		config, err := helper.TLSConfig(ctx)
		if err != nil {
			fmt.Println(err.Error())
			return
		}

		opts = append(opts, server.EnableTLS(true))
		opts = append(opts, server.TLSConfig(config))
	}

	// reverse wrap handler
	plugins := append(Plugins(), plugin.Plugins()...)
	for i := len(plugins); i > 0; i-- {
		h = plugins[i-1].Handler()(h)
	}

	// create the service and add the auth wrapper
	aw := apiAuth.Wrapper(s.resolver, Namespace+"."+Type)
	srv := httpapi.NewServer(Address, server.WrapHandler(aw))

	srv.Init(opts...)
	srv.Handle("/", h)

	// Setup auth redirect
	if len(ctx.String("auth_login_url")) > 0 {
		loginURL = ctx.String("auth_login_url")
		service.Options().Auth.Init(auth.LoginURL(loginURL))
	}

	if err := srv.Start(); err != nil {
		log.Fatal(err)
	}

	// Run server
	if err := service.Run(); err != nil {
		log.Fatal(err)
	}

	if err := srv.Stop(); err != nil {
		log.Fatal(err)
	}
}

//Commands for `micro web`
func Commands(options ...micro.Option) []*cli.Command {
	command := &cli.Command{
		Name:  "web",
		Usage: "Run the web dashboard",
		Action: func(c *cli.Context) error {
			Run(c, options...)
			return nil
		},
		Flags: []cli.Flag{
			&cli.StringFlag{
				Name:    "address",
				Usage:   "Set the web UI address e.g 0.0.0.0:8082",
				EnvVars: []string{"MICRO_WEB_ADDRESS"},
			},
			&cli.StringFlag{
				Name:    "namespace",
				Usage:   "Set the namespace used by the Web proxy e.g. com.example.web",
				EnvVars: []string{"MICRO_WEB_NAMESPACE"},
			},
			&cli.StringFlag{
				Name:    "resolver",
				Usage:   "Set the resolver to route to services e.g path, domain",
				EnvVars: []string{"MICRO_WEB_RESOLVER"},
			},
			&cli.StringFlag{
				Name:    "auth_login_url",
				EnvVars: []string{"MICRO_AUTH_LOGIN_URL"},
				Usage:   "The relative URL where a user can login",
			},
		},
	}

	for _, p := range Plugins() {
		if cmds := p.Commands(); len(cmds) > 0 {
			command.Subcommands = append(command.Subcommands, cmds...)
		}

		if flags := p.Flags(); len(flags) > 0 {
			command.Flags = append(command.Flags, flags...)
		}
	}

	return []*cli.Command{command}
}

func reverse(s []string) {
	for i, j := 0, len(s)-1; i < j; i, j = i+1, j-1 {
		s[i], s[j] = s[j], s[i]
	}
}<|MERGE_RESOLUTION|>--- conflicted
+++ resolved
@@ -73,13 +73,7 @@
 	// registry we use
 	registry registry.Registry
 	// the resolver
-<<<<<<< HEAD
 	resolver res.Resolver
-	// the namespace resolver
-	nsResolver *namespace.Resolver
-=======
-	resolver *web.Resolver
->>>>>>> 0155d769
 	// the proxy server
 	prx *proxy
 	// auth service
