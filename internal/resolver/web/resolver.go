package web

import (
	"errors"
	"net/http"
	"regexp"
	"strings"

	"github.com/micro/go-micro/v2/api/resolver"
	res "github.com/micro/go-micro/v2/api/resolver"
<<<<<<< HEAD
	"github.com/micro/go-micro/v2/router"
	// "github.com/micro/go-micro/v2/selector"
=======
	"github.com/micro/go-micro/v2/client/selector"
	"github.com/micro/go-micro/v2/registry"
	"golang.org/x/net/publicsuffix"
>>>>>>> 0155d769
)

var re = regexp.MustCompile("^[a-zA-Z0-9]+([a-zA-Z0-9-]*[a-zA-Z0-9]*)?$")

type Resolver struct {
	// Options
	Options resolver.Options
	// selector to choose from a pool of nodes
	// Selector selector.Selector
	// router to lookup routes
	Router router.Router
}

func (r *Resolver) String() string {
	return "web/resolver"
}

// Resolve replaces the values of Host, Path, Scheme to calla backend service
// It accounts for subdomains for service names based on namespace
func (r *Resolver) Resolve(req *http.Request, opts ...res.ResolveOption) (*res.Endpoint, error) {
	// parse the options
	options := resolver.NewResolveOptions(opts...)

<<<<<<< HEAD
=======
	// TODO: better retry strategy
	s, err := next()
	if err != nil {
		return nil, err
	}

	// we're done
	return &res.Endpoint{
		Name:   alias,
		Method: req.Method,
		Host:   s.Address,
		Path:   req.URL.Path,
		Domain: registry.DefaultDomain,
	}, nil
}

func (r *Resolver) resolveWithPath(req *http.Request) (*res.Endpoint, error) {
>>>>>>> 0155d769
	parts := strings.Split(req.URL.Path, "/")
	if len(parts) < 2 {
		return nil, errors.New("unknown service")
	}

	if !re.MatchString(parts[1]) {
		return nil, res.ErrInvalidPath
	}

	// lookup the routes for the service
	query := []router.QueryOption{
		router.QueryService(r.Options.ServicePrefix + "." + parts[1]),
		router.QueryNetwork(options.Domain),
	}
	routes, err := r.Router.Lookup(query...)
	if err != nil {
		return nil, err
	}

	// select the route to use
	// todo: update to use selector once go-micro has updated the interface
	// route, err := r.Selector.Select(routes...)
	// if err != nil {
	// 	return nil, err
	// }
	route := routes[0]

	// we're done
	return &res.Endpoint{
		Name:   parts[1],
		Method: req.Method,
		Host:   route.Address,
		Path:   "/" + strings.Join(parts[2:], "/"),
<<<<<<< HEAD
		Domain: route.Network,
=======
		Domain: registry.DefaultDomain,
>>>>>>> 0155d769
	}, nil
}<|MERGE_RESOLUTION|>--- conflicted
+++ resolved
@@ -8,14 +8,9 @@
 
 	"github.com/micro/go-micro/v2/api/resolver"
 	res "github.com/micro/go-micro/v2/api/resolver"
-<<<<<<< HEAD
+	"github.com/micro/go-micro/v2/registry"
 	"github.com/micro/go-micro/v2/router"
 	// "github.com/micro/go-micro/v2/selector"
-=======
-	"github.com/micro/go-micro/v2/client/selector"
-	"github.com/micro/go-micro/v2/registry"
-	"golang.org/x/net/publicsuffix"
->>>>>>> 0155d769
 )
 
 var re = regexp.MustCompile("^[a-zA-Z0-9]+([a-zA-Z0-9-]*[a-zA-Z0-9]*)?$")
@@ -39,26 +34,6 @@
 	// parse the options
 	options := resolver.NewResolveOptions(opts...)
 
-<<<<<<< HEAD
-=======
-	// TODO: better retry strategy
-	s, err := next()
-	if err != nil {
-		return nil, err
-	}
-
-	// we're done
-	return &res.Endpoint{
-		Name:   alias,
-		Method: req.Method,
-		Host:   s.Address,
-		Path:   req.URL.Path,
-		Domain: registry.DefaultDomain,
-	}, nil
-}
-
-func (r *Resolver) resolveWithPath(req *http.Request) (*res.Endpoint, error) {
->>>>>>> 0155d769
 	parts := strings.Split(req.URL.Path, "/")
 	if len(parts) < 2 {
 		return nil, errors.New("unknown service")
@@ -92,10 +67,6 @@
 		Method: req.Method,
 		Host:   route.Address,
 		Path:   "/" + strings.Join(parts[2:], "/"),
-<<<<<<< HEAD
-		Domain: route.Network,
-=======
 		Domain: registry.DefaultDomain,
->>>>>>> 0155d769
 	}, nil
 }